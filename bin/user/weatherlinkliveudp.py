#!/usr/bin/python
#
# Copyright 2020 Bastiaan Meelberg
#
# This program is free software: you can redistribute it and/or modify it under
# the terms of the GNU General Public License as published by the Free Software
# Foundation, either version 3 of the License, or any later version.
#
# This program is distributed in the hope that it will be useful, but WITHOUT
# ANY WARRANTY; without even the implied warranty of MERCHANTABILITY or FITNESS
# FOR A PARTICULAR PURPOSE.
#
# See http://www.gnu.org/licenses/
#
# Based on https://weatherlink.github.io/weatherlink-live-local-api/
#
# DEVELOPMENT

"""

Weewx Driver for The WeatherLink Live (WLL). It implements a HTTP interface for getting current weather data and can support continuous requests as often as every 10 seconds. Also it collects a real-time 2.5 sec broadcast for wind speed and rain over UDP port 22222.

See Davis weatherlink-live-local-api


"""


from __future__ import with_statement

from socket import *
import time

import requests

import json

##from requests.exceptions import HTTPError
from requests.adapters import HTTPAdapter
from requests.packages.urllib3.util.retry import Retry

import weewx.drivers
import datetime
import weeutil.weeutil

import random

DRIVER_NAME = 'WeatherLinkLiveUDP'
<<<<<<< HEAD
DRIVER_VERSION = '0.2.4'
=======
DRIVER_VERSION = '0.2.5b'
>>>>>>> 1fa01dd5

MM2INCH = 1/25.4


# Open UDP Socket
comsocket = socket(AF_INET, SOCK_DGRAM)
comsocket.bind(('', 22222))
comsocket.setsockopt(SOL_SOCKET, SO_BROADCAST, 1)


try:
    # Test for WeeWX v4 logging
    import weeutil.logger
    import logging

    log = logging.getLogger(__name__)

    def logdbg(msg):
        log.debug(msg)

    def loginf(msg):
        log.info(msg)

    def logerr(msg):
        log.error(msg)
except ImportError:
    # Old-style WeeWX logging
    import syslog

    def logmsg(level, msg):
        syslog.syslog(level, 'WLL UDP: %s' % msg)

    def logdbg(msg):
        logmsg(syslog.LOG_DEBUG, msg)

    def loginf(msg):
        logmsg(syslog.LOG_INFO, msg)

    def logerr(msg):
        logmsg(syslog.LOG_ERR, msg)


def loader(config_dict, engine):
    return WeatherLinkLiveUDPDriver(**config_dict[DRIVER_NAME])


class RainBarrel:
    def __init__(self):
        self.bucketsize = 0.0
        self.rain_previous_period = 0
        self.previous_day = None

        self.rain = 0

    # rain collector type/size **(0: Reserved, 1: 0.01", 2: 0.2 mm, 3:  0.1 mm, 4: 0.001")*
    def set_up_bucket_size(self, data):

        type = data['rain_size']
        if 1 <= type <= 4:

            if type == 1:
                self.bucketsize = 0.01
                logdbg(f'Bucketsize is set at 0.1 in')

            elif type == 2:
                self.bucketsize = 0.2 * MM2INCH
                logdbg(f'Bucketsize is set at 0.2 mm')

            elif type == 3:
                self.bucketsize = 0.1 * MM2INCH
                logdbg(f'Bucketsize is set at 0.1 mm')

            elif type == 4:
                self.bucketsize = 0.001
                logdbg(f'Bucketsize is set at 0.001 in')

    def set_rain_previous_period(self, data):
        self.rain_previous_period = data
        logdbg(f'({weeutil.weeutil.timestamp_to_string(time.time())}) Previous rain is set at: {(self.rain_previous_period)} buckets [{round(self.rain_previous_period * self.bucketsize * 25.4, 1)} mm / {round(self.rain_previous_period * self.bucketsize, 2)} in]')

    def empty_rain_barrel(self):
        self.rain = 0

    def set_rain_previous_date(self, data):
        # Send to DEBUG
        self.previous_date_stamp = data
        logdbg(f'({weeutil.weeutil.timestamp_to_string(time.time())}) Rain daily reset midnight: {str(self.previous_date_stamp.day)}')

class WWLstation():
    def __init__(self):
        self.poll_interval = 10
        self.txid_iss = None
        self.extra1 = None

        self.davis_date_stamp = None

        self.real_rime_url = None
        self.current_conditions_url = None

        self.davis_packet = {}
        self.davis_packet['rain'] = 0
        self.UPD_CountDown = 0

    rainbarrel = RainBarrel()

    def set_poll_interval(self,data):
        self.poll_interval = data
        if self.poll_interval < 10:
            logerr('Unable to set Poll Interval (minimal 10 s.)')
        loginf('HTTP polling interval is %s' % self.poll_interval)

    def set_txid(self,data):
        self.txid_iss = data
        loginf(f'tx id of ISS is {self.txid_iss}')

    def set_extra1(self, data):
        self.extra1 = data
        if self.extra1:
            loginf(f'Extra sensor is using id: {self.extra1}')

    def DecodeDataWLL(self, data):

        iss_data = None
        leaf_soil_data = None
        LSS_BAR_data = None
        LSS_temp_hum_data = None
        iss_udp_data = None

        timestamp = data['ts']
        self.davis_date_stamp = datetime.datetime.fromtimestamp(timestamp)

        packet = {}
        packet['dateTime'] = timestamp
        packet['usUnits'] = weewx.US

        for condition in data['conditions']:
            # 1 = ISS Current Conditions record
            # 2 = Leaf/Soil Moisture Current Conditions record
            # 3 = LSS BAR Current Conditions record
            # 4 = LSS Temp/Hum Current Conditions record

            if condition.get('txid') == self.txid_iss and condition.get('data_structure_type') == 1:
                iss_data = condition
            if condition.get('data_structure_type') == 2:
                leaf_soil_data = condition

            if condition.get('data_structure_type') == 3:
                LSS_BAR_data = condition

            if condition.get('data_structure_type') == 4:
                LSS_temp_hum_data = condition

            if condition.get('txid') == self.txid_iss and condition.get('data_structure_type') == 1 and not condition.get('temp'):
                iss_udp_data = condition

        # Get UDP data
        if iss_udp_data:
            # most recent valid wind speed **(mph)**
            packet['windSpeed'] = iss_udp_data['wind_speed_last']

            # most recent valid wind direction **(°degree)**
            packet['windDir'] = iss_udp_data['wind_dir_last']

            # maximum wind speed over last 10 min **(mph)**
            packet['windGust'] = iss_udp_data['wind_speed_hi_last_10_min']

            # gust wind direction over last 10 min **(°degree)**
            packet['windGustDir'] = iss_udp_data["wind_dir_at_hi_speed_last_10_min"]

            # Rain
            self.rainbarrel.rain = iss_udp_data['rainfall_daily']
            packet['rainRate'] = iss_udp_data['rain_rate_last'] * self.rainbarrel.bucketsize

            self.CalculateRain()

            packet['rain'] = self.davis_packet['rain']
            if packet['rain'] > 0:
                logdbg(f"UDP rain detect: {packet['rain']/self.rainbarrel.bucketsize} buckets -> {packet['rain']} in")


<<<<<<< HEAD
                # #if "wind_speed_last" in condition:  # most recent valid wind speed **(mph)**
                #     packet.update({'windSpeed': condition["wind_speed_last"]})
                #
                # #if "wind_dir_last" in condition:  # most recent valid wind direction **(°degree)**
                #     packet.update({'windDir': condition["wind_dir_last"]})
                packet['windDir'] = condition["wind_dir_last"]
                #
                # if "wind_speed_hi_last_10_min" in condition:  # maximum wind speed over last 10 min **(mph)**
                #     packet.update({'windGust': condition["wind_speed_hi_last_10_min"]})
=======
>>>>>>> 1fa01dd5

        # Get HTTP data
        if iss_data and iss_data.get('temp'):
            # most recent valid wind speed **(mph)**
            packet['windSpeed'] = iss_data['wind_speed_last']

            # most recent valid wind direction **(°degree)**
            packet['windDir'] = iss_data['wind_dir_last']

            # maximum wind speed over last 10 min **(mph)**
            packet['windGust'] = iss_data['wind_speed_hi_last_10_min']

            # gust wind direction over last 10 min **(°degree)**
            packet['windGustDir'] = iss_data["wind_dir_at_hi_speed_last_10_min"]

            # most recent valid temperature **(°F)**
            packet['outTemp'] = iss_data['temp']

            # most recent valid humidity **(%RH)**
            packet['outHumidity'] = iss_data['hum']

            # **(°F)**
            packet['dewpoint'] = iss_data['dew_point']

            # **(°F)**
            packet['heatindex'] = iss_data['heat_index']

            # **(°F)**
            packet['windchill'] = iss_data['wind_chill']

            # most recent solar radiation **(W/m²)**
            packet['radiation'] = iss_data['solar_rad']

            # most recent UV index **(Index)**
            packet['UV'] = iss_data['uv_index']

            # transmitter battery status flag **(no unit)**
            packet['txBatteryStatus'] = iss_data['trans_battery_flag']

            # configured radio receiver state **(no unit)**
            packet['signal1'] = iss_data['rx_state']


            self.rainbarrel.rain = iss_data['rainfall_daily']
            packet['rainRate'] = iss_data['rain_rate_last'] * self.rainbarrel.bucketsize

            self.CalculateRain()

            packet['rain'] = self.davis_packet['rain']
            if packet['rain'] > 0:
                logdbg(f"HTTP rain detect: {packet['rain']/self.rainbarrel.bucketsize} buckets -> {packet['rain']} in")

        if LSS_BAR_data:
            # most recent bar sensor reading with elevation adjustment **(inches)**
            packet['barometer'] = LSS_BAR_data['bar_sea_level']
            packet['pressure'] = LSS_BAR_data['bar_absolute']

        if LSS_temp_hum_data:
            # most recent valid inside temp **(°F)**
            packet.update({'inTemp': LSS_temp_hum_data['temp_in']})
            # most recent valid inside humidity **(%RH)**
            packet.update({'inHumidity': LSS_temp_hum_data['hum_in']})
            # **(°F)**
            packet.update({'inDewpoint': LSS_temp_hum_data['dew_point_in']})
        return (packet)

    def CalculateRain(self):

        if self.davis_date_stamp.day != self.rainbarrel.previous_date_stamp.day:
            self.rainbarrel.previous_date_stamp = self.davis_date_stamp
            # Reset Previous rain at Midnight
            self.rainbarrel.set_rain_previous_period(0)
            logdbg(f'({weeutil.weeutil.timestamp_to_string(time.time())}) Daily rain reset - next reset midnight {str(self.rainbarrel.previous_date_stamp.day)}')




        if self.rainbarrel.rain < self.rainbarrel.rain_previous_period:
            logdbg('({weeutil.weeutil.timestamp_to_string(time.time())}) Negative Rain')
        rain_now = self.rainbarrel.rain - self.rainbarrel.rain_previous_period
        if rain_now > 0:
            logdbg(f'({weeutil.weeutil.timestamp_to_string(time.time())}) rainbarrel.rain: {self.rainbarrel.rain} - rain_previous_period: {self.rainbarrel.rain_previous_period}.')
            self.rainbarrel.rain_previous_period = self.rainbarrel.rain
            # Empty Barrel
            self.rainbarrel.empty_rain_barrel()

            logdbg(f'({weeutil.weeutil.timestamp_to_string(time.time())}) Rain this period: +{rain_now} buckets.[{round(rain_now * self.rainbarrel.bucketsize * 25.4 ,1)} mm / {round(rain_now * self.rainbarrel.bucketsize ,2)} in]')
            logdbg(f'Set Previous period rain to: {self.rainbarrel.rain_previous_period} buckets.[{round(self.rainbarrel.rain_previous_period * self.rainbarrel.bucketsize * 25.4 ,1)} mm / {round(self.rainbarrel.rain_previous_period * self.rainbarrel.bucketsize ,2)} in]')



        self.davis_packet['rain'] = rain_now * self.rainbarrel.bucketsize


    def Check_UDP_Broascast(self):
        if self.UPD_CountDown < time.time():
            response = make_request_using_socket(self.real_rime_url)
            Req_data = response
            self.UPD_CountDown = time.time() + Req_data['data']['duration']
            loginf(f'UDP broadcast ends: {weeutil.weeutil.timestamp_to_string(self.UPD_CountDown)}')


class WeatherLinkLiveUDPDriver(weewx.drivers.AbstractDevice):
    """weewx driver that reads data from a WeatherLink Live

    """
    def __init__(self, **stn_dict):
        # Show Diver version
        loginf('WLL UDP driver version is %s' % DRIVER_VERSION)

        self.station = WWLstation()

        self.station.set_poll_interval(float(stn_dict.get('poll_interval', 10)))

        self.wll_ip = stn_dict.get('wll_ip', '192.168.1.45')
        if self.wll_ip is None:
            logerr("No Weatherlink Live IP provided")


        self.station.set_extra1(stn_dict.get('extra_id'))

        # Tells the WW to begin broadcasting UDP data and continue for 1 hour seconds
        self.station.real_rime_url = f'http://{self.wll_ip}:80/v1/real_time?duration=3600'
        self.station.current_conditions_url = f'http://{self.wll_ip}:80/v1/current_conditions'

        # Make First Contact with WLL
        response = make_request_using_socket(self.station.current_conditions_url)


        if response == None:
            logerr('Unable to connect to Weather Link Live')
        elif response.get('data'):

            data = response['data']
            ## self.station.set_txid(self.station.txid_iss)
            main_condition = data['conditions'][0]
            self.station.set_txid( data['conditions'][0]['txid'])

            # Set Bucket Size
            self.station.rainbarrel.set_up_bucket_size(main_condition)

            # Check current rain for the day and set it
            self.station.rainbarrel.set_rain_previous_period(main_condition['rainfall_daily'])

            # Set date for previous rain
            self.station.rainbarrel.set_rain_previous_date(datetime.datetime.fromtimestamp(data['ts']))


    @property
    def hardware_name(self):
        return "WeatherLinkLiveUDP"

    def genLoopPackets(self):

        # Start Loop
        while True:

            # Get Current Conditions
            try:
                CurrentConditions = make_request_using_socket(self.station.current_conditions_url)
                packet = self.station.DecodeDataWLL(CurrentConditions['data'])
                yield packet

                # Check if UDP is still on
                self.station.Check_UDP_Broascast()

                # Set timer to listen to UDP
                self.timeout = time.time() + self.station.poll_interval

                # Listen for UDP Broadcast for the duration of the interval
                while time.time() < self.timeout:
                    data, wherefrom = comsocket.recvfrom(2048)
                    UDP_data = json.loads(data.decode("utf-8"))
                    if UDP_data["conditions"] == None:
                        logdbg(UDP_data["error"])
                    else:
                        packet = self.station.DecodeDataWLL(UDP_data)
                        # Yield UDP
                        yield packet
            except:
                logerr('Unable to receive data from weather link live.')


def make_request_using_socket(url):

    try:
        retry_stratagey = Retry(total=3, backoff_factor=1)

        adapter = HTTPAdapter(max_retries=retry_stratagey)
        http = requests.Session()
        http.mount("http://", adapter)

        resp = http.get(url, timeout=3)

        json_data = json.loads(resp.text)
        if json_data["data"] == None:
            logerr(json_data["error"])
        else:
            return (json_data)
    except requests.Timeout as err:
        logerr({"message": err})
    except requests.RequestException as err:
        # Max retries exceeded
        logerr(f'RequestExeption: {err}')


# To test this driver, run it directly as follows:
#   PYTHONPATH=/home/weewx/bin python /home/weewx/bin/user/weatherlinkliveudp.py
if __name__ == "__main__":
    import optparse

    import weeutil.logger
    import weewx

    weewx.debug = 1
    weeutil.logger.setup('WeatherLinkLiveUDP', {})
    usage = """Usage:%prog --wll_ip= [options] [--help] [--version]"""

    parser = optparse.OptionParser(usage=usage)
    parser.add_option('--version', dest='version' ,action='store_true',
                      help='Display driver version')
    #
    parser.add_option('--wll_ip', dest='wll_ip', metavar='wll_ip',
                      help='ip address from Weather Link Live')

    (options, args) = parser.parse_args()

    if options.version:
        print("Weatherlink Liver version %s" % DRIVER_VERSION)
        exit(0)

    driver = WeatherLinkLiveUDPDriver()
    for packet in driver.genLoopPackets():
        print(weeutil.weeutil.timestamp_to_string(packet['dateTime']), packet)<|MERGE_RESOLUTION|>--- conflicted
+++ resolved
@@ -46,11 +46,7 @@
 import random
 
 DRIVER_NAME = 'WeatherLinkLiveUDP'
-<<<<<<< HEAD
-DRIVER_VERSION = '0.2.4'
-=======
 DRIVER_VERSION = '0.2.5b'
->>>>>>> 1fa01dd5
 
 MM2INCH = 1/25.4
 
@@ -231,18 +227,6 @@
                 logdbg(f"UDP rain detect: {packet['rain']/self.rainbarrel.bucketsize} buckets -> {packet['rain']} in")
 
 
-<<<<<<< HEAD
-                # #if "wind_speed_last" in condition:  # most recent valid wind speed **(mph)**
-                #     packet.update({'windSpeed': condition["wind_speed_last"]})
-                #
-                # #if "wind_dir_last" in condition:  # most recent valid wind direction **(°degree)**
-                #     packet.update({'windDir': condition["wind_dir_last"]})
-                packet['windDir'] = condition["wind_dir_last"]
-                #
-                # if "wind_speed_hi_last_10_min" in condition:  # maximum wind speed over last 10 min **(mph)**
-                #     packet.update({'windGust': condition["wind_speed_hi_last_10_min"]})
-=======
->>>>>>> 1fa01dd5
 
         # Get HTTP data
         if iss_data and iss_data.get('temp'):
